--- conflicted
+++ resolved
@@ -6,11 +6,7 @@
 
 # ############
 # Define Project
-<<<<<<< HEAD
-project(triqs_ctseg-J VERSION 3.2.0 LANGUAGES C CXX)
-=======
-project(app4triqs VERSION 3.3.0 LANGUAGES CXX)
->>>>>>> f0f0789b
+project(triqs_ctseg-J VERSION 3.3.0 LANGUAGES C CXX)
 get_directory_property(IS_SUBPROJECT PARENT_DIRECTORY)
 
 # ############
